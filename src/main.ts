--- conflicted
+++ resolved
@@ -12,11 +12,6 @@
 import { CustomExceptionFilter } from './common/exception/custom-exception.filter';
 import appConfig from './config/app.config';
 import { SojebStorage } from './common/lib/Disk/SojebStorage';
-<<<<<<< HEAD
-// import * as session from 'express-session';
-// import * as passport from 'passport';
-=======
->>>>>>> f9554783
 import session from 'express-session';
 import passport from 'passport';
 // import { PrismaService } from './prisma/prisma.service';
