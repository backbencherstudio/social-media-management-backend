--- conflicted
+++ resolved
@@ -41,14 +41,7 @@
 @ApiTags('auth')
 @Controller('auth')
 export class AuthController {
-<<<<<<< HEAD
-  constructor(
-    private readonly authService: AuthService,
-    private readonly userService: UserService
-  ) { }
-=======
   constructor(private authService: AuthService) { }
->>>>>>> d45e0e92
 
   @ApiOperation({ summary: 'Get user details' })
   @ApiBearerAuth()
