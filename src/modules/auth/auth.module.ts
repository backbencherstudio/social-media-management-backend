import { Module } from '@nestjs/common';
import { JwtModule } from '@nestjs/jwt';
import { PassportModule } from '@nestjs/passport';
import { AuthService } from './auth.service';
import { JwtStrategy } from './strategies/jwt.strategy';
import { LocalStrategy } from './strategies/local.strategy';
import { AuthController } from './auth.controller';
import appConfig from '../../config/app.config';
import { PrismaModule } from '../../prisma/prisma.module';
import { MailModule } from '../../mail/mail.module';
import { GoogleStrategy } from './strategies/google.strategy';
<<<<<<< HEAD
import { UserModule } from './user/user.module';
=======
import { FacebookStrategy } from './strategies/facebook.strategy';
import { InstagramStrategy } from './strategies/instagram.strategy';
import { LinkedInStrategy } from './strategies/linkedin.strategy';
>>>>>>> d45e0e92

@Module({
  imports: [
    PassportModule.register({ defaultStrategy: 'jwt' }),
    JwtModule.register({
      secret: appConfig().jwt.secret,
      signOptions: { expiresIn: appConfig().jwt.expiry },
    }),
    PrismaModule,
    MailModule,
    UserModule,
  ],
  controllers: [AuthController],
  providers: [AuthService, LocalStrategy, JwtStrategy, GoogleStrategy, FacebookStrategy, InstagramStrategy,LinkedInStrategy],
  exports: [AuthService],
})
export class AuthModule {}<|MERGE_RESOLUTION|>--- conflicted
+++ resolved
@@ -9,13 +9,9 @@
 import { PrismaModule } from '../../prisma/prisma.module';
 import { MailModule } from '../../mail/mail.module';
 import { GoogleStrategy } from './strategies/google.strategy';
-<<<<<<< HEAD
-import { UserModule } from './user/user.module';
-=======
 import { FacebookStrategy } from './strategies/facebook.strategy';
 import { InstagramStrategy } from './strategies/instagram.strategy';
 import { LinkedInStrategy } from './strategies/linkedin.strategy';
->>>>>>> d45e0e92
 
 @Module({
   imports: [
