--- conflicted
+++ resolved
@@ -20,14 +20,11 @@
 import { BullModule } from '@nestjs/bullmq';
 import { ChatModule } from './modules/chat/chat.module';
 import { PaymentModule } from './modules/payment/payment.module';
-<<<<<<< HEAD
 import { PostModule } from './modules/reseller/post/post.module';
-=======
 import {ServiceManagementModule} from './modules/admin/sevice-management/service-management.module'
 // ▶ NEW: Import your user module without changing other parts of AppModule
 import { UserModule } from './modules/chat/user/user.module';
 import { FeatureModule } from './modules/admin/features/featuers_module';
->>>>>>> 95bb60d9
 
 @Module({
   imports: [
@@ -50,14 +47,11 @@
     AdminModule,
     ChatModule,
     PaymentModule,
-<<<<<<< HEAD
     PostModule,
-=======
     ServiceManagementModule,
     FeatureModule,
     // ▶ NEW: Register UserModule here
     UserModule,
->>>>>>> 95bb60d9
   ],
   controllers: [AppController],
   providers: [AppService],
