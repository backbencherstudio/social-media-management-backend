--- conflicted
+++ resolved
@@ -109,13 +109,6 @@
   @@map("users")
 }
 
-<<<<<<< HEAD
-// user dashboard
-
-
-
-=======
->>>>>>> d45e0e92
 model Ucode {
   id         String   @id @default(cuid())
   created_at DateTime @default(now())
